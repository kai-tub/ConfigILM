--- conflicted
+++ resolved
@@ -739,9 +739,6 @@
         hf_model_name=default_text_test_model,
         network_type=ConfigILM.ILMType.VQA_CLASSIFICATION,
     )
-<<<<<<< HEAD
-    model = ConfigILM.ConfigILM(config=cfg)
-=======
     with warnings.catch_warnings():
         warnings.filterwarnings(
             action="ignore",
@@ -756,7 +753,6 @@
             message="Tokenizer was initialized pretrained",
         )
         model = ConfigILM.ConfigILM(config=cfg)
->>>>>>> 98278779
     _ = model.get_tokenizer()
 
 
@@ -765,9 +761,6 @@
         timm_model_name=default_image_test_model,
         network_type=ConfigILM.ILMType.IMAGE_CLASSIFICATION,
     )
-<<<<<<< HEAD
-    model = ConfigILM.ConfigILM(config=cfg)
-=======
     with warnings.catch_warnings():
         warnings.filterwarnings(
             action="ignore",
@@ -776,7 +769,6 @@
             "ignore and restart creation.",
         )
         model = ConfigILM.ConfigILM(config=cfg)
->>>>>>> 98278779
 
     with pytest.raises(AttributeError):
         _ = model.get_tokenizer()